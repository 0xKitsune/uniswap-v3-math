--- conflicted
+++ resolved
@@ -1,10 +1,6 @@
 [package]
 name = "uniswap_v3_math"
-<<<<<<< HEAD
-version = "0.2.14"
-=======
 version = "0.2.18"
->>>>>>> ef239553
 edition = "2021"
 license = "MIT"
 description = "Uniswap V3 math in Rust"
@@ -15,12 +11,6 @@
 exclude = ["target/*", ".github/*", ".gitignore", "Uniswap/*"]
 
 [dependencies]
-<<<<<<< HEAD
 ethers = { version = "1.0", default-features = false, features = ["abigen"] }
 ruint = "1.7.0"
-thiserror = "1.0.36"
-=======
-ethers = { version = "0.17.0", features = ["abigen"] }
-ruint = "1.7.0"
-thiserror = "1.0.36"
->>>>>>> ef239553
+thiserror = "1.0.36"