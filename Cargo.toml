--- conflicted
+++ resolved
@@ -1,10 +1,6 @@
 [package]
 name = "uniswap_v3_math"
-<<<<<<< HEAD
-version = "0.2.6"
-=======
-version = "0.2.5"
->>>>>>> 3105a454
+version = "0.2.7"
 edition = "2021"
 license = "MIT"
 description = "Uniswap V3 math in Rust"
