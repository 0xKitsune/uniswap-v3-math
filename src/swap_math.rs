--- conflicted
+++ resolved
@@ -181,11 +181,7 @@
         assert_eq!(fee_amount, U256::from_dec_str("5988667735148").unwrap());
         assert_eq!(amount_out, U256::from_dec_str("9925619580021728").unwrap());
 
-<<<<<<< HEAD
-        let mut le_bytes = [0_u8; 32];
-=======
         let mut le_bytes = [0 as u8; 32];
->>>>>>> b1c20eb7
         amount.to_little_endian(&mut le_bytes);
         assert!(amount_in + fee_amount < U256::from_little_endian(&mut le_bytes));
 
@@ -213,11 +209,7 @@
         assert_eq!(amount_out, U256::from_dec_str("9925619580021728").unwrap());
         assert!(amount_out < (amount * -I256::one()).into_raw());
 
-<<<<<<< HEAD
-        let mut le_bytes = [0_u8; 32];
-=======
         let mut le_bytes = [0 as u8; 32];
->>>>>>> b1c20eb7
         amount.to_little_endian(&mut le_bytes);
         assert!(amount_in + fee_amount < U256::from_little_endian(&mut le_bytes));
 
