--- conflicted
+++ resolved
@@ -1,10 +1,7 @@
-<<<<<<< HEAD
-=======
 use std::ops::Neg;
 
 use ethers::types::{I256, U256};
 
->>>>>>> ef239553
 use crate::{
     error::UniswapV3MathError,
     full_math::{mul_div, mul_div_rounding_up},
