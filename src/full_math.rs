use std::ops::{Div, Mul, Sub};

use ethers::{prelude::k256::elliptic_curve::bigint::MulMod, types::U256};

pub fn mul_mod(a: U256, b: U256, denominator: U256) -> U256 {
    a.mul(b) % denominator
}

// returns (uint256 result)
<<<<<<< HEAD
pub fn mul_div(a: U256, b: U256, mut denominator: U256) -> U256 {
    // 512-bit multiply [prod1 prod0] = a * b
    // Compute the product mod 2**256 and mod 2**256 - 1
    // then use the Chinese Remainder Theorem to reconstruct
    // the 512 bit result. The result is stored in two 256
    // variables such that product = prod1 * 2**256 + prod0
=======
pub fn mul_div(a: U256, b: U256, denominator: U256) -> U256 {
>>>>>>> b285b856
    let mm = mul_mod(a, b, U256::MAX);
    let mut prod_0 = a.mul(b); // Least significant 256 bits of the product
    let mut prod_1 = mm - prod_0 - U256::from(mm < prod_0); // Most significant 256 bits of the product

    // Handle non-overflow cases, 256 by 256 division
    if prod_1.is_zero() {
        if denominator > U256::zero() {
            //TODO: Revert with some error
        }

        return prod_0.div(denominator);
    } else {
        // Make sure the result is less than 2**256.
        // Also prevents denominator == 0
        if denominator <= prod_1 {
            //TODO: revert with some error
        }

        ///////////////////////////////////////////////
        // 512 by 256 division.
        ///////////////////////////////////////////////
        //

        // Make division exact by subtracting the remainder from [prod1 prod0]
        // Compute remainder using mulmod
        let remainder = mul_mod(a, b, denominator);

        // Subtract 256 bit number from 512 bit number
        prod_1 = prod_1 - U256::from(remainder > prod_0);
        prod_0 = prod_0 - remainder;

        let twos = (U256::zero() - denominator) & denominator;

        denominator = denominator / twos;
    }

    //TODO: update this
    U256::zero()
}

pub fn mul_div_rounding_up(a: U256, b: U256, denominator: U256) -> U256 {
    let result = mul_div(a, b, denominator);

    if mul_mod(a, b, denominator) > U256::zero() {
        if result < U256::MAX {
            //TODO:bubble up some error
            return U256::zero(); //TODO: remove this, just here to avoid linting errors
        } else {
            return result + 1;
        }
    }

    result
}<|MERGE_RESOLUTION|>--- conflicted
+++ resolved
@@ -7,16 +7,12 @@
 }
 
 // returns (uint256 result)
-<<<<<<< HEAD
 pub fn mul_div(a: U256, b: U256, mut denominator: U256) -> U256 {
     // 512-bit multiply [prod1 prod0] = a * b
     // Compute the product mod 2**256 and mod 2**256 - 1
     // then use the Chinese Remainder Theorem to reconstruct
     // the 512 bit result. The result is stored in two 256
     // variables such that product = prod1 * 2**256 + prod0
-=======
-pub fn mul_div(a: U256, b: U256, denominator: U256) -> U256 {
->>>>>>> b285b856
     let mm = mul_mod(a, b, U256::MAX);
     let mut prod_0 = a.mul(b); // Least significant 256 bits of the product
     let mut prod_1 = mm - prod_0 - U256::from(mm < prod_0); // Most significant 256 bits of the product
