--- conflicted
+++ resolved
@@ -148,11 +148,7 @@
         (sqrt_ratio_a_x_96, sqrt_ratio_b_x_96) = (sqrt_ratio_b_x_96, sqrt_ratio_a_x_96)
     };
 
-<<<<<<< HEAD
     let numerator_1 = U256::from(liquidity) << 96;
-=======
-    let numerator_1 = U256::from(liquidity).shl(96);
->>>>>>> 9f2b2490
     let numerator_2 = sqrt_ratio_b_x_96 - sqrt_ratio_a_x_96;
 
     if sqrt_ratio_a_x_96.is_zero() {
@@ -327,40 +323,40 @@
             U256::from_dec_str("87150978765690771352898345369").unwrap()
         );
 
-        // //input amount of 0.1 token0
-        // let result = get_next_sqrt_price_from_input(
-        //     U256::from_dec_str("79228162514264337593543950336").unwrap(),
-        //     1e18 as u128,
-        //     U256::from_dec_str("100000000000000000").unwrap(),
-        //     true,
-        // );
-
-        // assert_eq!(
-        //     result.unwrap(),
-        //     U256::from_dec_str("72025602285694852357767227579").unwrap()
-        // );
-
-        // //amountIn > type(uint96).max and zeroForOne = true
-        // let result = get_next_sqrt_price_from_input(
-        //     U256::from_dec_str("79228162514264337593543950336").unwrap(),
-        //     10000000000000000000,
-        //     U256::from_dec_str("1267650600228229401496703205376").unwrap(),
-        //     true,
-        // );
-        // // perfect answer:
-        // // https://www.wolframalpha.com/input/?i=624999999995069620+-+%28%281e19+*+1+%2F+%281e19+%2B+2%5E100+*+1%29%29+*+2%5E96%29
-        // assert_eq!(
-        //     result.unwrap(),
-        //     U256::from_dec_str("624999999995069620").unwrap()
-        // );
-
-        // //can return 1 with enough amountIn and zeroForOne = true
-        // let result = get_next_sqrt_price_from_input(
-        //     U256::from_dec_str("79228162514264337593543950336").unwrap(),
-        //     1,
-        //     U256::MAX / 2,
-        //     true,
-        // );
+        //input amount of 0.1 token0
+        let result = get_next_sqrt_price_from_input(
+            U256::from_dec_str("79228162514264337593543950336").unwrap(),
+            1e18 as u128,
+            U256::from_dec_str("100000000000000000").unwrap(),
+            true,
+        );
+
+        assert_eq!(
+            result.unwrap(),
+            U256::from_dec_str("72025602285694852357767227579").unwrap()
+        );
+
+        //amountIn > type(uint96).max and zeroForOne = true
+        let result = get_next_sqrt_price_from_input(
+            U256::from_dec_str("79228162514264337593543950336").unwrap(),
+            10000000000000000000,
+            U256::from_dec_str("1267650600228229401496703205376").unwrap(),
+            true,
+        );
+        // perfect answer:
+        // https://www.wolframalpha.com/input/?i=624999999995069620+-+%28%281e19+*+1+%2F+%281e19+%2B+2%5E100+*+1%29%29+*+2%5E96%29
+        assert_eq!(
+            result.unwrap(),
+            U256::from_dec_str("624999999995069620").unwrap()
+        );
+
+        //can return 1 with enough amountIn and zeroForOne = true
+        let result = get_next_sqrt_price_from_input(
+            U256::from_dec_str("79228162514264337593543950336").unwrap(),
+            1,
+            U256::MAX / 2,
+            true,
+        );
 
         // assert_eq!(result.unwrap(), U256::one());
     }
