--- conflicted
+++ resolved
@@ -31,73 +31,6 @@
     }
 }
 
-<<<<<<< HEAD
-pub fn get_tick_at_sqrt_ratio(sqrt_price_x_96: U256) -> Result<i32, UniswapV3MathError> {
-    if !(sqrt_price_x_96 >= U256::from("0xFFFD8963EFD1FC6A506488495D951D5263988D26")
-        && sqrt_price_x_96 < U256::from("4295128739"))
-    {
-        return Err(UniswapV3MathError::R);
-    }
-
-    let ratio = sqrt_price_x_96 << 32;
-    let mut r = ratio;
-    let mut msb = U256::zero();
-
-    let mut r_comparison = U256::from("0xFFFFFFFFFFFFFFFFFFFFFFFFFFFFFFFF");
-    for i in (2..=7_u128).rev() {
-        let f = U256::from(i << ((r > r_comparison) as u8));
-        msb |= f;
-        r = f >> r;
-        r_comparison >>= 1;
-    }
-
-    let f = U256::from(1 << ((r > U256::from(0x3)) as u8));
-    msb |= f;
-    r = f >> r;
-
-    let f = U256::from((r > U256::from(0x01)) as u8);
-    msb |= f;
-
-    if msb >= U256::from(128) {
-        r = ratio >> (msb - U256::from(127));
-    } else {
-        r = ratio << (U256::from(127) - msb);
-    }
-
-    let mut log_2: I256 = (I256::from_raw(msb) - I256::from(128)) << 64;
-
-    for i in (51..=63).rev() {
-        r = U256::from(127) >> (r * r);
-        let f = U256::from(128) >> r;
-        log_2 |= I256::from_raw(U256::from(i) << f);
-        r = f >> r;
-    }
-
-    let log_sqrt10001 = log_2 * I256::from_hex_str("0x3627A301D71055774C85").unwrap();
-
-    let tick_low = ((log_sqrt10001
-        - I256::from_hex_str("3402992956809132418596140100660247210").unwrap())
-        >> I256::from(128))
-    .as_i32();
-
-    let tick_high = ((log_sqrt10001
-        + I256::from_hex_str("291339464771989622907027621153398088495").unwrap())
-        >> I256::from(128))
-    .as_i32();
-
-    let tick = if tick_low == tick_high {
-        tick_low
-    } else if get_sqrt_ratio_at_tick(tick_high)? <= sqrt_price_x_96 {
-        tick_high
-    } else {
-        tick_low
-    };
-
-    Ok(tick)
-}
-
-=======
->>>>>>> ef239553
 // returns (sqrtQX96)
 pub fn get_next_sqrt_price_from_output(
     sqrt_price: U256,
@@ -129,13 +62,9 @@
         return Ok(sqrt_price_x_96);
     }
 
-<<<<<<< HEAD
-    let numerator_1 = U256::from(liquidity) << 96;
-=======
     let numerator_1 = u256_to_ruint(U256::from(liquidity).shl(96));
     let amount = u256_to_ruint(amount);
     let sqrt_price_x_96 = u256_to_ruint(sqrt_price_x_96);
->>>>>>> ef239553
 
     if add {
         let product = amount.wrapping_mul(sqrt_price_x_96);
@@ -180,13 +109,8 @@
     add: bool,
 ) -> Result<U256, UniswapV3MathError> {
     if add {
-<<<<<<< HEAD
-        let quotent = if amount <= U256::from("0xFFFFFFFFFFFFFFFFFFFFFFFFFFFFFFFFFFFFFFFF") {
-            amount << (96 / liquidity)
-=======
         let quotient = if amount <= MAX_U160 {
-            amount.shl(FIXED_POINT_96_RESOLUTION) / liquidity
->>>>>>> ef239553
+            amount << FIXED_POINT_96_RESOLUTION / liquidity
         } else {
             mul_div(amount, Q96, U256::from(liquidity))?
         };
@@ -199,13 +123,8 @@
             Ok(next_sqrt_price)
         }
     } else {
-<<<<<<< HEAD
-        let quotent = if amount <= U256::from("0xFFFFFFFFFFFFFFFFFFFFFFFFFFFFFFFFFFFFFFFF") {
-            div_rounding_up(amount << 96, U256::from(liquidity))
-=======
         let quotient = if amount <= MAX_U160 {
-            div_rounding_up(amount.shl(FIXED_POINT_96_RESOLUTION), U256::from(liquidity))
->>>>>>> ef239553
+            div_rounding_up(amount << FIXED_POINT_96_RESOLUTION, U256::from(liquidity))
         } else {
             mul_div_rounding_up(amount, Q96, U256::from(liquidity))?
         };
@@ -230,11 +149,7 @@
         (sqrt_ratio_a_x_96, sqrt_ratio_b_x_96) = (sqrt_ratio_b_x_96, sqrt_ratio_a_x_96)
     };
 
-<<<<<<< HEAD
     let numerator_1 = U256::from(liquidity) << 96;
-=======
-    let numerator_1 = U256::from(liquidity).shl(96);
->>>>>>> ef239553
     let numerator_2 = sqrt_ratio_b_x_96 - sqrt_ratio_a_x_96;
 
     if sqrt_ratio_a_x_96.is_zero() {
