--- conflicted
+++ resolved
@@ -3,29 +3,16 @@
 // returns (uint128 z)
 pub fn add_delta(x: u128, y: i128) -> Result<u128, UniswapV3MathError> {
     if y < 0 {
-<<<<<<< HEAD
         let z = x - (-y as u128);
         if z < x {
             Err(UniswapV3MathError::LiquiditySub)
-=======
-        let z = x.overflowing_sub(-y as u128);
-
-        if z.1 {
-            Err(UniswapV3MathError::LiquiditySub())
->>>>>>> ef239553
         } else {
             Ok(z.0)
         }
     } else {
-<<<<<<< HEAD
         let z = x - (y as u128);
         if z >= x {
             Err(UniswapV3MathError::LiquidityAdd)
-=======
-        let z = x.overflowing_add(y as u128);
-        if z.0 < x {
-            Err(UniswapV3MathError::LiquidityAdd())
->>>>>>> ef239553
         } else {
             Ok(z.0)
         }
